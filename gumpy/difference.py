--- conflicted
+++ resolved
@@ -389,31 +389,27 @@
         Args:
             vcf (gumpy.VariantFile): VariantFile object
             genome (gumpy.Genome): Genome object
-        '''        
+        '''
         self.genome = genome
         self.vcf = vcf
 
         self.__get_variants()
         # self.indices = self.__indices()
         self.snps = self.__snps()
-<<<<<<< HEAD
-        self.snp_distance = len(self.indices)
-=======
         self.snp_distance = len(self.snps)
->>>>>>> 9db11e70
 
         # self.coverages = self.__coverages()
         # self.het_calls = self.__het_calls()
         self.indels = self.__indels()
 
         self.genes= genome.stacked_gene_name[numpy.isin(genome.stacked_nucleotide_index,(self.indices))]
-    
+
     def __get_variants(self):
         '''Pull the variants out of the VariantFile object. Builds arrays
-            of the variant calls, and their respective genome indices, as well as 
+            of the variant calls, and their respective genome indices, as well as
             masks to show whether there is a snp, het, null or indel call at the corresponding genome index:
             i.e is_snp[genome.nucleotide_number == indices[i]] gives a bool to determine if a genome has a SNP call at this position
-        ''' 
+        '''
         calls = []
         indices = []
         is_snp = []
@@ -471,7 +467,7 @@
     #     indices=[]
     #     for idx in self.vcf.variants:
     #         if (
-    #             'indel' not in self.vcf.variants[idx]['type'] 
+    #             'indel' not in self.vcf.variants[idx]['type']
     #             and 'ins' not in self.vcf.variants[idx]['type']
     #             and 'del' not in self.vcf.variants[idx]['type']):
     #             call=self.vcf.variants[idx]['call']
@@ -485,17 +481,6 @@
         Returns:
             dict: Dictionary mapping genome_index->snp_call
         '''
-<<<<<<< HEAD
-        snps = {}
-
-        for idx in self.vcf.variants:
-            # snp, null, het all ok
-            if self.vcf.variants[idx]['type']!='indel':
-                call=self.vcf.variants[idx]['call']
-                if self.genome.nucleotide_sequence[idx-1] != call:
-                    snps[idx]=self.genome.nucleotide_sequence[idx- 1]+">"+call
-        return numpy.array(snps)
-=======
         #Utilise the masks to determine SNP positions
         #Include HET and NULL calls in SNPs too
         mask = numpy.logical_or(
@@ -503,7 +488,6 @@
                             self.is_null)
         snps = dict(zip(self.indices[mask],self.calls[mask]))
         return snps
->>>>>>> 9db11e70
 
     # def __coverages(self):
     #     '''Finds the coverages of each call at each position
@@ -542,26 +526,7 @@
         Returns:
             dict: Dictionary mapping array_index->array(indel)
         '''
-<<<<<<< HEAD
-        indels = {}
-        for index in self.vcf.variants.keys():
-            if self.vcf.variants[index]['type']=='indel':
-                call=self.vcf.variants[index]['call']
-                # Indel call so check for differences
-                if self.genome.is_indel[index-1] == True and self.genome.indel_length[index-1] == call[1]:
-                    #Check genome.indels to see if they are the same indel
-
-                    if self.genome.indels is not None and numpy.any(self.genome.indels[index-1] != call[0]+"_"+str(call[1])):
-                        #There is a same length, but different value indel
-                        indels[index] = call[0]+"_"+str(call[1])
-                    else:
-                        #No differences in indels so ignore it
-                        continue
-                else:
-                    indels[index] = call[0]+"_"+str(call[1])
-=======
         indels = dict(zip(self.indices[self.is_indel], self.calls[self.is_indel]))
->>>>>>> 9db11e70
         return indels
 
 
